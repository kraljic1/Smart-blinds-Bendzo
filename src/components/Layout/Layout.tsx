import { ReactNode } from 'react';
import { ScrollIndicator } from '../UI';
import { BackToTop } from '../Navigation';

interface LayoutProps {
 children: ReactNode;
}

const Layout: React.FC<LayoutProps> = ({ children }) => {
  return (
<<<<<<< HEAD
          <div className="min-h-screen bg-gradient-to-br from-white via-blue-50 to-indigo-50 dark:bg-[#0c1222] flex flex-col overflow-x-hidden">
=======
    <div className="min-h-screen bg-gradient-to-br from-white via-blue-50 to-indigo-50 dark:bg-[#0c1222] flex flex-col overflow-x-hidden">
>>>>>>> 1d9cfb2e
      <div className="w-full h-full absolute top-0 left-0 z-[-1] bg-white dark:bg-[#0c1222]"></div>
      {children}
      <ScrollIndicator />
      <BackToTop />
    </div>
  );
};

export default Layout; <|MERGE_RESOLUTION|>--- conflicted
+++ resolved
@@ -8,11 +8,7 @@
 
 const Layout: React.FC<LayoutProps> = ({ children }) => {
   return (
-<<<<<<< HEAD
-          <div className="min-h-screen bg-gradient-to-br from-white via-blue-50 to-indigo-50 dark:bg-[#0c1222] flex flex-col overflow-x-hidden">
-=======
     <div className="min-h-screen bg-gradient-to-br from-white via-blue-50 to-indigo-50 dark:bg-[#0c1222] flex flex-col overflow-x-hidden">
->>>>>>> 1d9cfb2e
       <div className="w-full h-full absolute top-0 left-0 z-[-1] bg-white dark:bg-[#0c1222]"></div>
       {children}
       <ScrollIndicator />
