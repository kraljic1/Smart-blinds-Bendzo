import { ReactNode } from 'react';
import { ScrollIndicator } from '../UI';
import { BackToTop } from '../Navigation';

interface LayoutProps {
 children: ReactNode;
}

const Layout: React.FC<LayoutProps> = ({ children }) => {
<<<<<<< HEAD
  return (
          <div className="min-h-screen bg-gradient-to-br from-white via-blue-50 to-indigo-50 dark:bg-[#0c1222] flex flex-col overflow-x-hidden">
      <div className="w-full h-full absolute top-0 left-0 z-[-1] bg-white dark:bg-[#0c1222]"></div>
      {children}
      <ScrollIndicator />
      <BackToTop />
    </div>
  );
=======
 return (
 <div className="min-h-screen bg-linear-to-br from-white via-blue-50 to-indigo-50 dark:bg-[#0c1222] flex flex-col overflow-x-hidden">
 <div className="w-full h-full absolute top-0 left-0 z-[-1] bg-white dark:bg-[#0c1222]"></div>
 {children}
 <ScrollIndicator />
 <BackToTop />
 </div>
 );
>>>>>>> 833bd061
};

export default Layout; <|MERGE_RESOLUTION|>--- conflicted
+++ resolved
@@ -7,25 +7,14 @@
 }
 
 const Layout: React.FC<LayoutProps> = ({ children }) => {
-<<<<<<< HEAD
   return (
-          <div className="min-h-screen bg-gradient-to-br from-white via-blue-50 to-indigo-50 dark:bg-[#0c1222] flex flex-col overflow-x-hidden">
+    <div className="min-h-screen bg-gradient-to-br from-white via-blue-50 to-indigo-50 dark:bg-[#0c1222] flex flex-col overflow-x-hidden">
       <div className="w-full h-full absolute top-0 left-0 z-[-1] bg-white dark:bg-[#0c1222]"></div>
       {children}
       <ScrollIndicator />
       <BackToTop />
     </div>
   );
-=======
- return (
- <div className="min-h-screen bg-linear-to-br from-white via-blue-50 to-indigo-50 dark:bg-[#0c1222] flex flex-col overflow-x-hidden">
- <div className="w-full h-full absolute top-0 left-0 z-[-1] bg-white dark:bg-[#0c1222]"></div>
- {children}
- <ScrollIndicator />
- <BackToTop />
- </div>
- );
->>>>>>> 833bd061
 };
 
 export default Layout; 