--- conflicted
+++ resolved
@@ -5,7 +5,6 @@
 }
 
 const InfoCard: React.FC<InfoCardProps> = ({ sectionRef }) => {
-<<<<<<< HEAD
   return (
     <div 
       ref={sectionRef}
@@ -30,32 +29,6 @@
       </div>
     </div>
   );
-=======
- return (
- <div 
- ref={sectionRef}
- className="relative mb-20 transition-all duration-1000 delay-300 ease-out"
- style={{ 
- opacity: 1,
- transform: 'translateY(0)'
- }}
- >
- <div className="absolute inset-0 bg-gradient-to-br from-blue-600/5 to-purple-600/5 rounded-2xl blur-xl"></div>
- <div className="relative backdrop-blur-sm bg-white/80 rounded-2xl p-8 border border-white/20 /30 shadow-xl overflow-hidden">
- <h2 className="text-2xl font-bold mb-4 bg-clip-text text-transparent bg-gradient-to-r from-blue-600 to-purple-600">
- Smartblinds powered by Eve MotionBlinds
- </h2>
- <p className="text-gray-600 max-w-4xl relative z-10">
- Smartblinds with Eve MotionBlinds motors are user-friendly and therefore super easy to set up 
- and control. They are also designed to protect your privacy with no need for registration and 
- tracking. All data is stored in the motor, which means all data stays in the home and not in 
- the cloud. Enjoy the convenience of Smartblinds by setting your electric roller blinds to open 
- and close at any desired time or connect them to other smart home devices to do the hard work for you.
- </p>
- </div>
- </div>
- );
->>>>>>> 531aea7d
 };
 
 export default InfoCard; 