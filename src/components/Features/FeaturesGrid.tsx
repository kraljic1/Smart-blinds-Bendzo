--- conflicted
+++ resolved
@@ -7,7 +7,6 @@
 }
 
 const FeaturesGrid: React.FC<FeaturesGridProps> = ({ sectionRef }) => {
-<<<<<<< HEAD
   const features = [
     {
       icon: <Sun size={24} />,
@@ -30,50 +29,26 @@
       description: 'Mir u duši s našim sveobuhvatnim pokrivanjem'
     }
   ];
-=======
- const features = [
- {
- icon: <Sun size={24} />,
- title: 'Light Sensing',
- description: 'Automatically adjusts based on natural light levels throughout the day'
- },
- {
- icon: <Smartphone size={24} />,
- title: 'Smart Control',
- description: 'Control from anywhere using our intuitive smartphone app'
- },
- {
- icon: <Battery size={24} />,
- title: 'Long Battery Life',
- description: 'Up to 12 months of operation on a single charge'
- },
- {
- icon: <Shield size={24} />,
- title: '5-Year Warranty',
- description: 'Peace of mind with our comprehensive coverage'
- }
- ];
->>>>>>> 531aea7d
 
- return (
- <div 
- ref={sectionRef}
- className="grid md:grid-cols-2 lg:grid-cols-4 gap-8 mb-24 transition-all duration-1000 delay-500 ease-out"
- style={{ 
- opacity: 1,
- transform: 'translateY(0)'
- }}
- >
- {features.map((feature, index) => (
- <FeatureCard 
- key={index}
- icon={feature.icon}
- title={feature.title}
- description={feature.description}
- />
- ))}
- </div>
- );
+  return (
+    <div 
+      ref={sectionRef}
+      className="grid md:grid-cols-2 lg:grid-cols-4 gap-8 mb-24 transition-all duration-1000 delay-500 ease-out"
+      style={{ 
+        opacity: 1,
+        transform: 'translateY(0)'
+      }}
+    >
+      {features.map((feature, index) => (
+        <FeatureCard 
+          key={index}
+          icon={feature.icon}
+          title={feature.title}
+          description={feature.description}
+        />
+      ))}
+    </div>
+  );
 };
 
 export default FeaturesGrid; 