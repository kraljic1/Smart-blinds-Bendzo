--- conflicted
+++ resolved
@@ -27,58 +27,14 @@
  {/* Features grid */}
  <FeaturesGrid sectionRef={el => sectionsRef.current[1] = el} />
 
-<<<<<<< HEAD
-        {/* Quick Installation */}
-        <InfoSection 
-          sectionRef={el => sectionsRef.current[2] = el}
-          icon={Settings}
-          title="Brza Instalacija"
-          description="Instalirajte vaše pametne rolete u minutama s našim jednostavnim vodičem i montažnim priborom."
-          imageUrl="https://images.unsplash.com/photo-1513694203232-719a280e022f?ixlib=rb-1.2.1&auto=format&fit=crop&w=1200&q=80"
-          imageAlt="Brza Instalacija"
-          linkTo="/installation-guide"
-          scrollY={scrollY}
-          inView={sectionsRef.current[2]?.classList.contains('in-view') || false}
-        />
-
-        {/* Connect to Home */}
-        <InfoSection 
-          sectionRef={el => sectionsRef.current[3] = el}
-          icon={Wifi}
-          title="Povežite s Domom"
-          description="Povežite vaše rolete s kućnom mrežom pomoću našeg Smart Hub-a ili direktne WiFi veze."
-          imageUrl="https://images.unsplash.com/photo-1558002038-1055907df827?ixlib=rb-1.2.1&auto=format&fit=crop&w=1200&q=80"
-          imageAlt="Povežite s Domom"
-          linkTo="/connectivity-guide"
-          isReversed
-          scrollY={scrollY}
-          inView={sectionsRef.current[3]?.classList.contains('in-view') || false}
-        />
-
-        {/* Smart Control */}
-        <InfoSection 
-          sectionRef={el => sectionsRef.current[4] = el}
-          icon={Smartphone}
-          title="Pametno Upravljanje"
-          description="Upravljajte s bilo kojeg mjesta pomoću naše aplikacije ili Apple Home. Postavite raspored i stvorite scene."
-          imageUrl="https://images.unsplash.com/photo-1513519245088-0e12902e5a38?ixlib=rb-1.2.1&auto=format&fit=crop&w=1200&q=80"
-          imageAlt="Pametno Upravljanje"
-          linkTo="/smart-control-guide"
-          scrollY={scrollY}
-          inView={sectionsRef.current[4]?.classList.contains('in-view') || false}
-        />
-      </div>
-    </div>
-  );
-=======
  {/* Quick Installation */}
  <InfoSection 
  sectionRef={el => sectionsRef.current[2] = el}
  icon={Settings}
- title="Quick Installation"
- description="Install your smart blinds in minutes with our easy-to-follow guide and mounting hardware."
+ title="Brza Instalacija"
+ description="Instalirajte vaše pametne rolete u minutama s našim jednostavnim vodičem i montažnim priborom."
  imageUrl="https://images.unsplash.com/photo-1513694203232-719a280e022f?ixlib=rb-1.2.1&auto=format&fit=crop&w=1200&q=80"
- imageAlt="Quick Installation"
+ imageAlt="Brza Instalacija"
  linkTo="/installation-guide"
  scrollY={scrollY}
  inView={sectionsRef.current[2]?.classList.contains('in-view') || false}
@@ -88,10 +44,10 @@
  <InfoSection 
  sectionRef={el => sectionsRef.current[3] = el}
  icon={Wifi}
- title="Connect to Home"
- description="Connect your blinds to your home network using our Smart Hub or direct WiFi connection."
+ title="Povežite s Domom"
+ description="Povežite vaše rolete s kućnom mrežom pomoću našeg Smart Hub-a ili direktne WiFi veze."
  imageUrl="https://images.unsplash.com/photo-1558002038-1055907df827?ixlib=rb-1.2.1&auto=format&fit=crop&w=1200&q=80"
- imageAlt="Connect to Home"
+ imageAlt="Povežite s Domom"
  linkTo="/connectivity-guide"
  isReversed
  scrollY={scrollY}
@@ -102,10 +58,10 @@
  <InfoSection 
  sectionRef={el => sectionsRef.current[4] = el}
  icon={Smartphone}
- title="Smart Control"
- description="Control from anywhere using our app or Apple Home. Set schedules and create scenes."
+ title="Pametno Upravljanje"
+ description="Upravljajte s bilo kojeg mjesta pomoću naše aplikacije ili Apple Home. Postavite raspored i stvorite scene."
  imageUrl="https://images.unsplash.com/photo-1513519245088-0e12902e5a38?ixlib=rb-1.2.1&auto=format&fit=crop&w=1200&q=80"
- imageAlt="Smart Control"
+ imageAlt="Pametno Upravljanje"
  linkTo="/smart-control-guide"
  scrollY={scrollY}
  inView={sectionsRef.current[4]?.classList.contains('in-view') || false}
@@ -113,7 +69,6 @@
  </div>
  </div>
  );
->>>>>>> 531aea7d
 };
 
 export default HowItWorksPage;